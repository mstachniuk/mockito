--- conflicted
+++ resolved
@@ -1,5 +1,3 @@
-<<<<<<< HEAD
-=======
 ### 2.2.27 (2016-11-30 12:05 UTC)
 
 * Authors: 3
@@ -11,7 +9,6 @@
   * Add showing stacktrace in Travis build [(#786)](https://github.com/mockito/mockito/pull/786)
   * Removed argument from MockingProgress.stubbingCompleted(..) [(#779)](https://github.com/mockito/mockito/pull/779)
 
->>>>>>> 75d7316f
 ### 2.2.26 (2016-11-27 09:05 UTC)
 
 * Authors: 2
