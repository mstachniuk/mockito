--- conflicted
+++ resolved
@@ -1,146 +1,139 @@
-<<<<<<< HEAD
 /*
  * Copyright (c) 2007 Mockito contributors
  * This program is made available under the terms of the MIT License.
  */
-=======
-/*
- * Copyright (c) 2007 Mockito contributors
- * This program is made available under the terms of the MIT License.
- */
->>>>>>> 2881aefc
-package org.mockito.internal;
-
-import org.junit.Before;
-import org.junit.Test;
-import org.junit.runner.RunWith;
-import org.mockito.Mock;
-import org.mockito.Spy;
-import org.mockito.exceptions.base.MockitoException;
-import org.mockito.internal.creation.MockSettingsImpl;
-import org.mockito.internal.listeners.NotifiedMethodInvocationReport;
-import org.mockito.invocation.Invocation;
-import org.mockito.listeners.InvocationListener;
-import org.mockito.listeners.MethodInvocationReport;
-import org.mockito.runners.MockitoJUnitRunner;
-import org.mockito.stubbing.Answer;
-import org.mockitousage.IMethods;
-
-import java.text.ParseException;
-import java.util.ArrayList;
-
-import static org.fest.assertions.Assertions.assertThat;
-import static org.junit.Assert.fail;
-import static org.mockito.BDDMockito.given;
-import static org.mockito.BDDMockito.willThrow;
-import static org.mockito.Matchers.any;
-import static org.mockito.Matchers.anyList;
-import static org.mockito.Mockito.mock;
-import static org.mockito.Mockito.verify;
-
-
-@RunWith(MockitoJUnitRunner.class)
-@SuppressWarnings("unchecked")
-public class InvocationNotifierHandlerTest {
-    private static final String SOME_LOCATION = "some location";
-    private static final RuntimeException SOME_EXCEPTION = new RuntimeException();
-    private static final OutOfMemoryError SOME_ERROR = new OutOfMemoryError();
-    private static final Answer SOME_ANSWER = mock(Answer.class);
-
-
-    @Mock private InvocationListener listener1;
-    @Mock private InvocationListener listener2;
-    @Spy private CustomListener customListener;
-
-    @Mock private Invocation invocation;
-    @Mock private MockHandlerImpl mockHandler;
-
-    private InvocationNotifierHandler notifier;
-
-    @Before
-    public void setUp() throws Exception {
-        notifier = new InvocationNotifierHandler(
-                mockHandler,
-                (MockSettingsImpl) new MockSettingsImpl().invocationListeners(customListener, listener1, listener2)
-        );
-    }
-
-    @Test
-    public void should_notify_all_listeners_when_calling_delegate_handler() throws Throwable {
-        // given
-        given(mockHandler.handle(invocation)).willReturn("returned value");
-
-        // when
-        notifier.handle(invocation);
-
-        // then
-        verify(listener1).reportInvocation(new NotifiedMethodInvocationReport(invocation, "returned value"));
-        verify(listener2).reportInvocation(new NotifiedMethodInvocationReport(invocation, "returned value"));
-    }
-
-    @Test
-    public void should_notify_all_listeners_when_called_delegate_handler_returns_ex() throws Throwable {
-        // given
-        Exception computedException = new Exception("computed");
-        given(mockHandler.handle(invocation)).willReturn(computedException);
-
-        // when
-        notifier.handle(invocation);
-
-        // then
-        verify(listener1).reportInvocation(new NotifiedMethodInvocationReport(invocation, (Object) computedException));
-        verify(listener2).reportInvocation(new NotifiedMethodInvocationReport(invocation, (Object) computedException));
-    }
-
-    @Test(expected = ParseException.class)
-    public void should_notify_all_listeners_when_called_delegate_handler_throws_exception_and_rethrow_it() throws Throwable {
-        // given
-        ParseException parseException = new ParseException("", 0);
-        given(mockHandler.handle(invocation)).willThrow(parseException);
-
-        // when
-        try {
-            notifier.handle(invocation);
-            fail();
-        } finally {
-            // then
-            verify(listener1).reportInvocation(new NotifiedMethodInvocationReport(invocation, parseException));
-            verify(listener2).reportInvocation(new NotifiedMethodInvocationReport(invocation, parseException));
-        }
-    }
-
-    @Test
-    public void should_report_listener_exception() throws Throwable {
-        willThrow(new NullPointerException()).given(customListener).reportInvocation(any(MethodInvocationReport.class));
-
-        try {
-            notifier.handle(invocation);
-            fail();
-        } catch (MockitoException me) {
-            assertThat(me.getMessage())
-                    .contains("invocation listener")
-                    .contains("CustomListener")
-                    .contains("threw an exception")
-                    .contains("NullPointerException");
-        }
-    }
-
-    @Test
-    public void should_delegate_all_MockHandlerInterface_to_the_parameterized_MockHandler() throws Exception {
-        notifier.getInvocationContainer();
-        notifier.getMockSettings();
-        notifier.voidMethodStubbable(mock(IMethods.class));
-        notifier.setAnswersForStubbing(new ArrayList<Answer>());
-
-        verify(mockHandler).getInvocationContainer();
-        verify(mockHandler).getMockSettings();
-        verify(mockHandler).voidMethodStubbable(any());
-        verify(mockHandler).setAnswersForStubbing(anyList());
-    }
-
-    private static class CustomListener implements InvocationListener {
-        public void reportInvocation(MethodInvocationReport methodInvocationReport) {
-            // nop
-        }
-    }
-}
+package org.mockito.internal;
+
+import org.junit.Before;
+import org.junit.Test;
+import org.junit.runner.RunWith;
+import org.mockito.Mock;
+import org.mockito.Spy;
+import org.mockito.exceptions.base.MockitoException;
+import org.mockito.internal.creation.MockSettingsImpl;
+import org.mockito.internal.listeners.NotifiedMethodInvocationReport;
+import org.mockito.invocation.Invocation;
+import org.mockito.listeners.InvocationListener;
+import org.mockito.listeners.MethodInvocationReport;
+import org.mockito.runners.MockitoJUnitRunner;
+import org.mockito.stubbing.Answer;
+import org.mockitousage.IMethods;
+
+import java.text.ParseException;
+import java.util.ArrayList;
+
+import static org.fest.assertions.Assertions.assertThat;
+import static org.junit.Assert.fail;
+import static org.mockito.BDDMockito.given;
+import static org.mockito.BDDMockito.willThrow;
+import static org.mockito.Matchers.any;
+import static org.mockito.Matchers.anyList;
+import static org.mockito.Mockito.mock;
+import static org.mockito.Mockito.verify;
+
+
+@RunWith(MockitoJUnitRunner.class)
+@SuppressWarnings("unchecked")
+public class InvocationNotifierHandlerTest {
+    private static final String SOME_LOCATION = "some location";
+    private static final RuntimeException SOME_EXCEPTION = new RuntimeException();
+    private static final OutOfMemoryError SOME_ERROR = new OutOfMemoryError();
+    private static final Answer SOME_ANSWER = mock(Answer.class);
+
+
+    @Mock private InvocationListener listener1;
+    @Mock private InvocationListener listener2;
+    @Spy private CustomListener customListener;
+
+    @Mock private Invocation invocation;
+    @Mock private MockHandlerImpl mockHandler;
+
+    private InvocationNotifierHandler notifier;
+
+    @Before
+    public void setUp() throws Exception {
+        notifier = new InvocationNotifierHandler(
+                mockHandler,
+                (MockSettingsImpl) new MockSettingsImpl().invocationListeners(customListener, listener1, listener2)
+        );
+    }
+
+    @Test
+    public void should_notify_all_listeners_when_calling_delegate_handler() throws Throwable {
+        // given
+        given(mockHandler.handle(invocation)).willReturn("returned value");
+
+        // when
+        notifier.handle(invocation);
+
+        // then
+        verify(listener1).reportInvocation(new NotifiedMethodInvocationReport(invocation, "returned value"));
+        verify(listener2).reportInvocation(new NotifiedMethodInvocationReport(invocation, "returned value"));
+    }
+
+    @Test
+    public void should_notify_all_listeners_when_called_delegate_handler_returns_ex() throws Throwable {
+        // given
+        Exception computedException = new Exception("computed");
+        given(mockHandler.handle(invocation)).willReturn(computedException);
+
+        // when
+        notifier.handle(invocation);
+
+        // then
+        verify(listener1).reportInvocation(new NotifiedMethodInvocationReport(invocation, (Object) computedException));
+        verify(listener2).reportInvocation(new NotifiedMethodInvocationReport(invocation, (Object) computedException));
+    }
+
+    @Test(expected = ParseException.class)
+    public void should_notify_all_listeners_when_called_delegate_handler_throws_exception_and_rethrow_it() throws Throwable {
+        // given
+        ParseException parseException = new ParseException("", 0);
+        given(mockHandler.handle(invocation)).willThrow(parseException);
+
+        // when
+        try {
+            notifier.handle(invocation);
+            fail();
+        } finally {
+            // then
+            verify(listener1).reportInvocation(new NotifiedMethodInvocationReport(invocation, parseException));
+            verify(listener2).reportInvocation(new NotifiedMethodInvocationReport(invocation, parseException));
+        }
+    }
+
+    @Test
+    public void should_report_listener_exception() throws Throwable {
+        willThrow(new NullPointerException()).given(customListener).reportInvocation(any(MethodInvocationReport.class));
+
+        try {
+            notifier.handle(invocation);
+            fail();
+        } catch (MockitoException me) {
+            assertThat(me.getMessage())
+                    .contains("invocation listener")
+                    .contains("CustomListener")
+                    .contains("threw an exception")
+                    .contains("NullPointerException");
+        }
+    }
+
+    @Test
+    public void should_delegate_all_MockHandlerInterface_to_the_parameterized_MockHandler() throws Exception {
+        notifier.getInvocationContainer();
+        notifier.getMockSettings();
+        notifier.voidMethodStubbable(mock(IMethods.class));
+        notifier.setAnswersForStubbing(new ArrayList<Answer>());
+
+        verify(mockHandler).getInvocationContainer();
+        verify(mockHandler).getMockSettings();
+        verify(mockHandler).voidMethodStubbable(any());
+        verify(mockHandler).setAnswersForStubbing(anyList());
+    }
+
+    private static class CustomListener implements InvocationListener {
+        public void reportInvocation(MethodInvocationReport methodInvocationReport) {
+            // nop
+        }
+    }
+}