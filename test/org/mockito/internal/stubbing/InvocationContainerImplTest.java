--- conflicted
+++ resolved
@@ -1,89 +1,82 @@
-<<<<<<< HEAD
 /*
  * Copyright (c) 2007 Mockito contributors
  * This program is made available under the terms of the MIT License.
  */
-=======
-/*
- * Copyright (c) 2007 Mockito contributors
- * This program is made available under the terms of the MIT License.
- */
->>>>>>> 2881aefc
-package org.mockito.internal.stubbing;
-
-import org.junit.Test;
-import org.mockito.internal.invocation.InvocationBuilder;
-import org.mockito.internal.invocation.InvocationMatcher;
-import org.mockito.internal.progress.ThreadSafeMockingProgress;
-import org.mockito.internal.stubbing.answers.Returns;
-import org.mockito.internal.stubbing.defaultanswers.ReturnsEmptyValues;
-import org.mockito.invocation.Invocation;
-
-import java.util.LinkedList;
-
-import static org.junit.Assert.assertEquals;
-import static org.junit.Assert.assertFalse;
-import static org.junit.Assert.assertTrue;
-
-/**
- * Author: Szczepan Faber
- */
-public class InvocationContainerImplTest {
-
-    InvocationContainerImpl container = new InvocationContainerImpl(new ThreadSafeMockingProgress());
-    Invocation invocation = new InvocationBuilder().toInvocation();
-    LinkedList<Throwable> exceptions = new LinkedList<Throwable>();
-
-    @Test
-    //works 50% of the time
-    public void shouldBeThreadSafe() throws Throwable {
-        //given
-        Thread[] t = new Thread[200];
-        for (int i = 0; i < t.length; i++ ) {
-            t[i] = new Thread() {
-                public void run() {
-                    try {
-                        Thread.sleep(10); //NOPMD
-                    } catch (InterruptedException e) {
-                        throw new RuntimeException(e);
-                    }
-                    container.setInvocationForPotentialStubbing(new InvocationMatcher(invocation));
-                    container.addAnswer(new Returns("foo"));
-                    container.findAnswerFor(invocation);
-                }
-            };
-            t[i].setUncaughtExceptionHandler(new Thread.UncaughtExceptionHandler() {
-                public void uncaughtException(Thread t, Throwable e) {
-                    exceptions.add(e);
-                }
-            });
-            t[i].start();
-        }
-
-        //when
-        for (Thread aT : t) {
-            aT.join();
-        }
-
-        //then
-        if (exceptions.size() != 0) {
-            throw exceptions.getFirst();
-        }
-    }
-
-    @Test
-    public void shouldReturnInvokedMock() throws Exception {
-        container.setInvocationForPotentialStubbing(new InvocationMatcher(invocation));
-
-        assertEquals(invocation.getMock(), container.invokedMock());
-    }
-
-    @Test
-    public void should_tell_if_has_invocation_for_potential_stubbing() throws Exception {
-        container.setInvocationForPotentialStubbing(new InvocationBuilder().toInvocationMatcher());
-        assertTrue(container.hasInvocationForPotentialStubbing());
-
-        container.addAnswer(new ReturnsEmptyValues());
-        assertFalse(container.hasInvocationForPotentialStubbing());
-    }
-}
+package org.mockito.internal.stubbing;
+
+import org.junit.Test;
+import org.mockito.internal.invocation.InvocationBuilder;
+import org.mockito.internal.invocation.InvocationMatcher;
+import org.mockito.internal.progress.ThreadSafeMockingProgress;
+import org.mockito.internal.stubbing.answers.Returns;
+import org.mockito.internal.stubbing.defaultanswers.ReturnsEmptyValues;
+import org.mockito.invocation.Invocation;
+
+import java.util.LinkedList;
+
+import static org.junit.Assert.assertEquals;
+import static org.junit.Assert.assertFalse;
+import static org.junit.Assert.assertTrue;
+
+/**
+ * Author: Szczepan Faber
+ */
+public class InvocationContainerImplTest {
+
+    InvocationContainerImpl container = new InvocationContainerImpl(new ThreadSafeMockingProgress());
+    Invocation invocation = new InvocationBuilder().toInvocation();
+    LinkedList<Throwable> exceptions = new LinkedList<Throwable>();
+
+    @Test
+    //works 50% of the time
+    public void shouldBeThreadSafe() throws Throwable {
+        //given
+        Thread[] t = new Thread[200];
+        for (int i = 0; i < t.length; i++ ) {
+            t[i] = new Thread() {
+                public void run() {
+                    try {
+                        Thread.sleep(10); //NOPMD
+                    } catch (InterruptedException e) {
+                        throw new RuntimeException(e);
+                    }
+                    container.setInvocationForPotentialStubbing(new InvocationMatcher(invocation));
+                    container.addAnswer(new Returns("foo"));
+                    container.findAnswerFor(invocation);
+                }
+            };
+            t[i].setUncaughtExceptionHandler(new Thread.UncaughtExceptionHandler() {
+                public void uncaughtException(Thread t, Throwable e) {
+                    exceptions.add(e);
+                }
+            });
+            t[i].start();
+        }
+
+        //when
+        for (Thread aT : t) {
+            aT.join();
+        }
+
+        //then
+        if (exceptions.size() != 0) {
+            throw exceptions.getFirst();
+        }
+    }
+
+    @Test
+    public void shouldReturnInvokedMock() throws Exception {
+        container.setInvocationForPotentialStubbing(new InvocationMatcher(invocation));
+
+        assertEquals(invocation.getMock(), container.invokedMock());
+    }
+
+    @Test
+    public void should_tell_if_has_invocation_for_potential_stubbing() throws Exception {
+        container.setInvocationForPotentialStubbing(new InvocationBuilder().toInvocationMatcher());
+        assertTrue(container.hasInvocationForPotentialStubbing());
+
+        container.addAnswer(new ReturnsEmptyValues());
+        assertFalse(container.hasInvocationForPotentialStubbing());
+    }
+}