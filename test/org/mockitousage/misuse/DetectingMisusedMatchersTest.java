--- conflicted
+++ resolved
@@ -1,98 +1,91 @@
-<<<<<<< HEAD
 /*
  * Copyright (c) 2007 Mockito contributors
  * This program is made available under the terms of the MIT License.
  */
-=======
-/*
- * Copyright (c) 2007 Mockito contributors
- * This program is made available under the terms of the MIT License.
- */
->>>>>>> 2881aefc
-package org.mockitousage.misuse;
-
-import org.junit.After;
-import org.junit.Test;
-import org.mockito.Mock;
-import org.mockito.exceptions.misusing.InvalidUseOfMatchersException;
-import org.mockito.exceptions.misusing.UnfinishedVerificationException;
-import org.mockitousage.IMethods;
-import org.mockitoutil.TestBase;
-
-import java.util.Observer;
-
-import static org.mockito.Matchers.anyBoolean;
-import static org.mockito.Matchers.anyInt;
-import static org.mockito.Matchers.anyObject;
-import static org.mockito.Mockito.mock;
-import static org.mockito.Mockito.validateMockitoUsage;
-import static org.mockito.Mockito.verify;
-
-public class DetectingMisusedMatchersTest extends TestBase {
-
-    class WithFinal {
-        final Object finalMethod(Object object) {
-            return null;
-        }
-    }
-
-    @Mock private WithFinal withFinal;
-    
-    @After
-    public void resetState() {
-        super.resetState();
-    }
-
-    private void misplaced_anyObject_argument_matcher() {
-        anyObject();
-    }
-    
-    private void misplaced_anyInt_argument_matcher() {
-        anyInt();
-    }
-    
-    private void misplaced_anyBoolean_argument_matcher() {
-        anyBoolean();
-    }
-
-    @Test
-    public void should_fail_fast_when_argument_matchers_are_abused() {
-        misplaced_anyObject_argument_matcher();
-        try {
-            mock(IMethods.class);
-            fail();
-        } catch (InvalidUseOfMatchersException e) {
-            assertContains("Misplaced argument matcher", e.getMessage());
-        }
-    }
-    
-    @Test
-    public void should_report_argument_locations_when_argument_matchers_misused() {
-        try {
-        	Observer observer = mock(Observer.class);
-        	
-        	misplaced_anyInt_argument_matcher();
-        	misplaced_anyObject_argument_matcher();
-        	misplaced_anyBoolean_argument_matcher();
-        	
-        	observer.update(null, null);
-        	
-        	validateMockitoUsage();
-        	fail();
-        } catch (InvalidUseOfMatchersException e) {
-            assertContains("DetectingMisusedMatchersTest.misplaced_anyInt_argument_matcher", e.getMessage());
-            assertContains("DetectingMisusedMatchersTest.misplaced_anyObject_argument_matcher", e.getMessage());
-            assertContains("DetectingMisusedMatchersTest.misplaced_anyBoolean_argument_matcher", e.getMessage());
-        }
-    }
-   
-    
-    @Test
-    public void shouldSayUnfinishedVerificationButNotInvalidUseOfMatchers() {
-        verify(withFinal).finalMethod(anyObject());
-        try {
-            verify(withFinal);
-            fail();
-        } catch (UnfinishedVerificationException e) {}
-    }
+package org.mockitousage.misuse;
+
+import org.junit.After;
+import org.junit.Test;
+import org.mockito.Mock;
+import org.mockito.exceptions.misusing.InvalidUseOfMatchersException;
+import org.mockito.exceptions.misusing.UnfinishedVerificationException;
+import org.mockitousage.IMethods;
+import org.mockitoutil.TestBase;
+
+import java.util.Observer;
+
+import static org.mockito.Matchers.anyBoolean;
+import static org.mockito.Matchers.anyInt;
+import static org.mockito.Matchers.anyObject;
+import static org.mockito.Mockito.mock;
+import static org.mockito.Mockito.validateMockitoUsage;
+import static org.mockito.Mockito.verify;
+
+public class DetectingMisusedMatchersTest extends TestBase {
+
+    class WithFinal {
+        final Object finalMethod(Object object) {
+            return null;
+        }
+    }
+
+    @Mock private WithFinal withFinal;
+    
+    @After
+    public void resetState() {
+        super.resetState();
+    }
+
+    private void misplaced_anyObject_argument_matcher() {
+        anyObject();
+    }
+    
+    private void misplaced_anyInt_argument_matcher() {
+        anyInt();
+    }
+    
+    private void misplaced_anyBoolean_argument_matcher() {
+        anyBoolean();
+    }
+
+    @Test
+    public void should_fail_fast_when_argument_matchers_are_abused() {
+        misplaced_anyObject_argument_matcher();
+        try {
+            mock(IMethods.class);
+            fail();
+        } catch (InvalidUseOfMatchersException e) {
+            assertContains("Misplaced argument matcher", e.getMessage());
+        }
+    }
+    
+    @Test
+    public void should_report_argument_locations_when_argument_matchers_misused() {
+        try {
+        	Observer observer = mock(Observer.class);
+        	
+        	misplaced_anyInt_argument_matcher();
+        	misplaced_anyObject_argument_matcher();
+        	misplaced_anyBoolean_argument_matcher();
+        	
+        	observer.update(null, null);
+        	
+        	validateMockitoUsage();
+        	fail();
+        } catch (InvalidUseOfMatchersException e) {
+            assertContains("DetectingMisusedMatchersTest.misplaced_anyInt_argument_matcher", e.getMessage());
+            assertContains("DetectingMisusedMatchersTest.misplaced_anyObject_argument_matcher", e.getMessage());
+            assertContains("DetectingMisusedMatchersTest.misplaced_anyBoolean_argument_matcher", e.getMessage());
+        }
+    }
+   
+    
+    @Test
+    public void shouldSayUnfinishedVerificationButNotInvalidUseOfMatchers() {
+        verify(withFinal).finalMethod(anyObject());
+        try {
+            verify(withFinal);
+            fail();
+        } catch (UnfinishedVerificationException e) {}
+    }
 }