<<<<<<< HEAD
/*
 * Copyright (c) 2007 Mockito contributors
 * This program is made available under the terms of the MIT License.
 */
=======
/*
 * Copyright (c) 2007 Mockito contributors
 * This program is made available under the terms of the MIT License.
 */
>>>>>>> 2881aefc
package org.mockito;

import org.mockito.internal.matchers.CapturingMatcher;
import org.mockito.internal.progress.HandyReturnValues;

import java.util.List;

/**
 * Use it to capture argument values for further assertions.
 *
 * <p>
 * Mockito verifies argument values in natural java style: by using an equals() method.
 * This is also the recommended way of matching arguments because it makes tests clean & simple.
 * In some situations though, it is helpful to assert on certain arguments after the actual verification.
 * For example:
 * <pre class="code"><code class="java">
 *   ArgumentCaptor&lt;Person&gt; argument = ArgumentCaptor.forClass(Person.class);
 *   verify(mock).doSomething(argument.capture());
 *   assertEquals("John", argument.getValue().getName());
 * </code></pre>
 *
 * <p>
 * <strong>Warning:</strong> it is recommended to use ArgumentCaptor with verification <strong>but not</strong> with stubbing.
 * Using ArgumentCaptor with stubbing may decrease test readability because captor is created outside of assert (aka verify or 'then') block.
 * Also it may reduce defect localization because if stubbed method was not called then no argument is captured.
 *
 * <p>
 * In a way ArgumentCaptor is related to custom argument matchers (see javadoc for {@link ArgumentMatcher} class).
 * Both techniques can be used for making sure certain arguments where passed to mocks. 
 * However, ArgumentCaptor may be a better fit if:
 * <ul>  
 * <li>custom argument matcher is not likely to be reused</li>
 * <li>you just need it to assert on argument values to complete verification</li>
 * </ul>
 * Custom argument matchers via {@link ArgumentMatcher} are usually better for stubbing.
 *
 * <p>
<<<<<<< HEAD
 * This utility class <strong>*don't do any type checks*</strong>, the generic signatures are only there to avoid casting
 * in your code. If you want specific types, then you should do that the captured values.
 * This behavior might change (type checks could be added) in a
 * future major release.
 *
 * <p>
 * There is an <strong>annotation</strong> that you might find useful: &#64;{@link Captor}
 *
=======
 * This utility class <b>*don't do any type checks*</b>, the generic signatures are only there to avoid casting
 * in your code. If you want specific types, then you should do that the captured values.
 * This behavior might change (type checks could be added) in a
 * future major release.
 * <p>
 * There is an <b>annotation</b> that you might find useful: &#64;{@link Captor}
>>>>>>> 2881aefc
 * <p>
 * See the full documentation on Mockito in javadoc for {@link Mockito} class.
 *
 * @see Captor
 * @since 1.8.0
 */
public class ArgumentCaptor<T> {
    
    HandyReturnValues handyReturnValues = new HandyReturnValues();

    private final CapturingMatcher<T> capturingMatcher = new CapturingMatcher<T>();
    private final Class<T> clazz;

    /**
     * @deprecated
     * 
     * <b>Please use factory method {@link ArgumentCaptor#forClass(Class)} to create captors</b>
     * <p>
     * This is required to avoid NullPointerExceptions when autoUnboxing primitive types.
     * See issue 99.
     * <p>
     * Example:
     * <pre class="code"><code class="java">
     *   ArgumentCaptor&lt;Person&gt; argument = ArgumentCaptor.forClass(Person.class);
     *   verify(mock).doSomething(argument.capture());
     *   assertEquals("John", argument.getValue().getName());
     * </code></pre>
     */
    @Deprecated
    public ArgumentCaptor() {
        this.clazz = null;
    }

    ArgumentCaptor(Class<T> clazz) {
        this.clazz = clazz;
    }

    /**
     * Use it to capture the argument. This method <b>must be used inside of verification</b>.
     * <p>
     * Internally, this method registers a special implementation of an {@link ArgumentMatcher}.
     * This argument matcher stores the argument value so that you can use it later to perform assertions.  
     * <p>
     * See examples in javadoc for {@link ArgumentCaptor} class.
     * 
     * @return null
     */
    public T capture() {
        Mockito.argThat(capturingMatcher);
        return handyReturnValues.returnFor(clazz);
    }

    /**
     * Returns the captured value of the argument.
     * <p>
     * If the method was called multiple times then it returns the latest captured value
     * <p>
     * See examples in javadoc for {@link ArgumentCaptor} class.
     * 
     * @return captured argument value
     */
    public T getValue() {
        return this.capturingMatcher.getLastValue();
    }

    /**
     * Returns all captured values. Use it in case the verified method was called multiple times.
     * <p>
     * Example: 
     * <pre class="code"><code class="java">
     *   ArgumentCaptor&lt;Person&gt; peopleCaptor = ArgumentCaptor.forClass(Person.class);
     *   verify(mock, times(2)).doSomething(peopleCaptor.capture());
     *   
     *   List&lt;Person&gt; capturedPeople = peopleCaptor.getAllValues();
     *   assertEquals("John", capturedPeople.get(0).getName());
     *   assertEquals("Jane", capturedPeople.get(1).getName());
     * </code></pre>
     * See more examples in javadoc for {@link ArgumentCaptor} class.
     * 
     * @return captured argument value
     */
    public List<T> getAllValues() {
        return this.capturingMatcher.getAllValues();
    }

    /**
     * Build a new <code>ArgumentCaptor</code>.
     * <p>
     * Note that an <code>ArgumentCaptor</code> <b>*don't do any type checks*</b>, it is only there to avoid casting
     * in your code. This might however change (type checks could be added) in a
     * future major release.
     *
     * @param clazz Type matching the parameter to be captured.
     * @param <T> Type of clazz
     * @return A new ArgumentCaptor
     */
    public static <T> ArgumentCaptor<T> forClass(Class<T> clazz) {
        return new ArgumentCaptor<T>(clazz);
    }
}<|MERGE_RESOLUTION|>--- conflicted
+++ resolved
@@ -1,165 +1,147 @@
-<<<<<<< HEAD
 /*
  * Copyright (c) 2007 Mockito contributors
  * This program is made available under the terms of the MIT License.
  */
-=======
-/*
- * Copyright (c) 2007 Mockito contributors
- * This program is made available under the terms of the MIT License.
- */
->>>>>>> 2881aefc
-package org.mockito;
-
-import org.mockito.internal.matchers.CapturingMatcher;
-import org.mockito.internal.progress.HandyReturnValues;
-
-import java.util.List;
-
-/**
- * Use it to capture argument values for further assertions.
- *
- * <p>
- * Mockito verifies argument values in natural java style: by using an equals() method.
- * This is also the recommended way of matching arguments because it makes tests clean & simple.
- * In some situations though, it is helpful to assert on certain arguments after the actual verification.
- * For example:
- * <pre class="code"><code class="java">
- *   ArgumentCaptor&lt;Person&gt; argument = ArgumentCaptor.forClass(Person.class);
- *   verify(mock).doSomething(argument.capture());
- *   assertEquals("John", argument.getValue().getName());
- * </code></pre>
- *
- * <p>
- * <strong>Warning:</strong> it is recommended to use ArgumentCaptor with verification <strong>but not</strong> with stubbing.
- * Using ArgumentCaptor with stubbing may decrease test readability because captor is created outside of assert (aka verify or 'then') block.
- * Also it may reduce defect localization because if stubbed method was not called then no argument is captured.
- *
- * <p>
- * In a way ArgumentCaptor is related to custom argument matchers (see javadoc for {@link ArgumentMatcher} class).
- * Both techniques can be used for making sure certain arguments where passed to mocks. 
- * However, ArgumentCaptor may be a better fit if:
- * <ul>  
- * <li>custom argument matcher is not likely to be reused</li>
- * <li>you just need it to assert on argument values to complete verification</li>
- * </ul>
- * Custom argument matchers via {@link ArgumentMatcher} are usually better for stubbing.
- *
- * <p>
-<<<<<<< HEAD
- * This utility class <strong>*don't do any type checks*</strong>, the generic signatures are only there to avoid casting
- * in your code. If you want specific types, then you should do that the captured values.
- * This behavior might change (type checks could be added) in a
- * future major release.
- *
- * <p>
- * There is an <strong>annotation</strong> that you might find useful: &#64;{@link Captor}
- *
-=======
- * This utility class <b>*don't do any type checks*</b>, the generic signatures are only there to avoid casting
- * in your code. If you want specific types, then you should do that the captured values.
- * This behavior might change (type checks could be added) in a
- * future major release.
- * <p>
- * There is an <b>annotation</b> that you might find useful: &#64;{@link Captor}
->>>>>>> 2881aefc
- * <p>
- * See the full documentation on Mockito in javadoc for {@link Mockito} class.
- *
- * @see Captor
- * @since 1.8.0
- */
-public class ArgumentCaptor<T> {
-    
-    HandyReturnValues handyReturnValues = new HandyReturnValues();
-
-    private final CapturingMatcher<T> capturingMatcher = new CapturingMatcher<T>();
-    private final Class<T> clazz;
-
-    /**
-     * @deprecated
-     * 
-     * <b>Please use factory method {@link ArgumentCaptor#forClass(Class)} to create captors</b>
-     * <p>
-     * This is required to avoid NullPointerExceptions when autoUnboxing primitive types.
-     * See issue 99.
-     * <p>
-     * Example:
-     * <pre class="code"><code class="java">
-     *   ArgumentCaptor&lt;Person&gt; argument = ArgumentCaptor.forClass(Person.class);
-     *   verify(mock).doSomething(argument.capture());
-     *   assertEquals("John", argument.getValue().getName());
-     * </code></pre>
-     */
-    @Deprecated
-    public ArgumentCaptor() {
-        this.clazz = null;
-    }
-
-    ArgumentCaptor(Class<T> clazz) {
-        this.clazz = clazz;
-    }
-
-    /**
-     * Use it to capture the argument. This method <b>must be used inside of verification</b>.
-     * <p>
-     * Internally, this method registers a special implementation of an {@link ArgumentMatcher}.
-     * This argument matcher stores the argument value so that you can use it later to perform assertions.  
-     * <p>
-     * See examples in javadoc for {@link ArgumentCaptor} class.
-     * 
-     * @return null
-     */
-    public T capture() {
-        Mockito.argThat(capturingMatcher);
-        return handyReturnValues.returnFor(clazz);
-    }
-
-    /**
-     * Returns the captured value of the argument.
-     * <p>
-     * If the method was called multiple times then it returns the latest captured value
-     * <p>
-     * See examples in javadoc for {@link ArgumentCaptor} class.
-     * 
-     * @return captured argument value
-     */
-    public T getValue() {
-        return this.capturingMatcher.getLastValue();
-    }
-
-    /**
-     * Returns all captured values. Use it in case the verified method was called multiple times.
-     * <p>
-     * Example: 
-     * <pre class="code"><code class="java">
-     *   ArgumentCaptor&lt;Person&gt; peopleCaptor = ArgumentCaptor.forClass(Person.class);
-     *   verify(mock, times(2)).doSomething(peopleCaptor.capture());
-     *   
-     *   List&lt;Person&gt; capturedPeople = peopleCaptor.getAllValues();
-     *   assertEquals("John", capturedPeople.get(0).getName());
-     *   assertEquals("Jane", capturedPeople.get(1).getName());
-     * </code></pre>
-     * See more examples in javadoc for {@link ArgumentCaptor} class.
-     * 
-     * @return captured argument value
-     */
-    public List<T> getAllValues() {
-        return this.capturingMatcher.getAllValues();
-    }
-
-    /**
-     * Build a new <code>ArgumentCaptor</code>.
-     * <p>
-     * Note that an <code>ArgumentCaptor</code> <b>*don't do any type checks*</b>, it is only there to avoid casting
-     * in your code. This might however change (type checks could be added) in a
-     * future major release.
-     *
-     * @param clazz Type matching the parameter to be captured.
-     * @param <T> Type of clazz
-     * @return A new ArgumentCaptor
-     */
-    public static <T> ArgumentCaptor<T> forClass(Class<T> clazz) {
-        return new ArgumentCaptor<T>(clazz);
-    }
+package org.mockito;
+
+import org.mockito.internal.matchers.CapturingMatcher;
+import org.mockito.internal.progress.HandyReturnValues;
+
+import java.util.List;
+
+/**
+ * Use it to capture argument values for further assertions.
+ *
+ * <p>
+ * Mockito verifies argument values in natural java style: by using an equals() method.
+ * This is also the recommended way of matching arguments because it makes tests clean & simple.
+ * In some situations though, it is helpful to assert on certain arguments after the actual verification.
+ * For example:
+ * <pre class="code"><code class="java">
+ *   ArgumentCaptor&lt;Person&gt; argument = ArgumentCaptor.forClass(Person.class);
+ *   verify(mock).doSomething(argument.capture());
+ *   assertEquals("John", argument.getValue().getName());
+ * </code></pre>
+ *
+ * <p>
+ * <strong>Warning:</strong> it is recommended to use ArgumentCaptor with verification <strong>but not</strong> with stubbing.
+ * Using ArgumentCaptor with stubbing may decrease test readability because captor is created outside of assert (aka verify or 'then') block.
+ * Also it may reduce defect localization because if stubbed method was not called then no argument is captured.
+ *
+ * <p>
+ * In a way ArgumentCaptor is related to custom argument matchers (see javadoc for {@link ArgumentMatcher} class).
+ * Both techniques can be used for making sure certain arguments where passed to mocks. 
+ * However, ArgumentCaptor may be a better fit if:
+ * <ul>  
+ * <li>custom argument matcher is not likely to be reused</li>
+ * <li>you just need it to assert on argument values to complete verification</li>
+ * </ul>
+ * Custom argument matchers via {@link ArgumentMatcher} are usually better for stubbing.
+ *
+ * <p>
+ * This utility class <strong>*don't do any type checks*</strong>, the generic signatures are only there to avoid casting
+ * in your code. If you want specific types, then you should do that the captured values.
+ * This behavior might change (type checks could be added) in a
+ * future major release.
+ * <p>
+ * There is an <strong>annotation</strong> that you might find useful: &#64;{@link Captor}
+ * <p>
+ * See the full documentation on Mockito in javadoc for {@link Mockito} class.
+ *
+ * @see Captor
+ * @since 1.8.0
+ */
+public class ArgumentCaptor<T> {
+    
+    HandyReturnValues handyReturnValues = new HandyReturnValues();
+
+    private final CapturingMatcher<T> capturingMatcher = new CapturingMatcher<T>();
+    private final Class<T> clazz;
+
+    /**
+     * @deprecated
+     * 
+     * <b>Please use factory method {@link ArgumentCaptor#forClass(Class)} to create captors</b>
+     * <p>
+     * This is required to avoid NullPointerExceptions when autoUnboxing primitive types.
+     * See issue 99.
+     * <p>
+     * Example:
+     * <pre class="code"><code class="java">
+     *   ArgumentCaptor&lt;Person&gt; argument = ArgumentCaptor.forClass(Person.class);
+     *   verify(mock).doSomething(argument.capture());
+     *   assertEquals("John", argument.getValue().getName());
+     * </code></pre>
+     */
+    @Deprecated
+    public ArgumentCaptor() {
+        this.clazz = null;
+    }
+
+    ArgumentCaptor(Class<T> clazz) {
+        this.clazz = clazz;
+    }
+
+    /**
+     * Use it to capture the argument. This method <b>must be used inside of verification</b>.
+     * <p>
+     * Internally, this method registers a special implementation of an {@link ArgumentMatcher}.
+     * This argument matcher stores the argument value so that you can use it later to perform assertions.  
+     * <p>
+     * See examples in javadoc for {@link ArgumentCaptor} class.
+     * 
+     * @return null
+     */
+    public T capture() {
+        Mockito.argThat(capturingMatcher);
+        return handyReturnValues.returnFor(clazz);
+    }
+
+    /**
+     * Returns the captured value of the argument.
+     * <p>
+     * If the method was called multiple times then it returns the latest captured value
+     * <p>
+     * See examples in javadoc for {@link ArgumentCaptor} class.
+     * 
+     * @return captured argument value
+     */
+    public T getValue() {
+        return this.capturingMatcher.getLastValue();
+    }
+
+    /**
+     * Returns all captured values. Use it in case the verified method was called multiple times.
+     * <p>
+     * Example: 
+     * <pre class="code"><code class="java">
+     *   ArgumentCaptor&lt;Person&gt; peopleCaptor = ArgumentCaptor.forClass(Person.class);
+     *   verify(mock, times(2)).doSomething(peopleCaptor.capture());
+     *   
+     *   List&lt;Person&gt; capturedPeople = peopleCaptor.getAllValues();
+     *   assertEquals("John", capturedPeople.get(0).getName());
+     *   assertEquals("Jane", capturedPeople.get(1).getName());
+     * </code></pre>
+     * See more examples in javadoc for {@link ArgumentCaptor} class.
+     * 
+     * @return captured argument value
+     */
+    public List<T> getAllValues() {
+        return this.capturingMatcher.getAllValues();
+    }
+
+    /**
+     * Build a new <code>ArgumentCaptor</code>.
+     * <p>
+     * Note that an <code>ArgumentCaptor</code> <b>*don't do any type checks*</b>, it is only there to avoid casting
+     * in your code. This might however change (type checks could be added) in a
+     * future major release.
+     *
+     * @param clazz Type matching the parameter to be captured.
+     * @param <T> Type of clazz
+     * @return A new ArgumentCaptor
+     */
+    public static <T> ArgumentCaptor<T> forClass(Class<T> clazz) {
+        return new ArgumentCaptor<T>(clazz);
+    }
 }