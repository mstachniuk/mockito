--- conflicted
+++ resolved
@@ -1,62 +1,55 @@
-<<<<<<< HEAD
 /*
  * Copyright (c) 2007 Mockito contributors
  * This program is made available under the terms of the MIT License.
  */
-=======
-/*
- * Copyright (c) 2007 Mockito contributors
- * This program is made available under the terms of the MIT License.
- */
->>>>>>> 2881aefc
-package org.mockito.internal.util;
-
-import org.mockito.exceptions.Reporter;
-import org.mockito.internal.creation.MockSettingsImpl;
-import org.mockito.internal.creation.jmock.ClassImposterizer;
-
-import java.util.Collection;
-
-@SuppressWarnings("unchecked")
-public class MockCreationValidator {
-
-    public boolean isTypeMockable(Class<?> clz) {
-        return ClassImposterizer.INSTANCE.canImposterise(clz);
-    }
-
-    public void validateType(Class classToMock) {
-        if (!isTypeMockable(classToMock)) {
-            new Reporter().cannotMockFinalClass(classToMock);
-        }
-    }
-
-    public void validateExtraInterfaces(Class classToMock, Collection<Class> extraInterfaces) {
-        if (extraInterfaces == null) {
-            return;
-        }
-
-        for (Class i : extraInterfaces) {
-            if (classToMock == i) {
-                new Reporter().extraInterfacesCannotContainMockedType(classToMock);
-            }
-        }
-    }
-
-    public void validateMockedType(Class classToMock, Object spiedInstance) {
-        if (classToMock == null || spiedInstance == null) {
-            return;
-        }
-        if (!classToMock.equals(spiedInstance.getClass())) {
-            new Reporter().mockedTypeIsInconsistentWithSpiedInstanceType(classToMock, spiedInstance);
-        }
-    }
-
-    public void validateDelegatedInstance(Class classToMock, Object delegatedInstance) {
-    	if (classToMock == null || delegatedInstance == null) {
-            return;
-        }
-    	if (delegatedInstance.getClass().isAssignableFrom(classToMock)) {
-            new Reporter().mockedTypeIsInconsistentWithDelegatedInstanceType(classToMock, delegatedInstance);
-        }
-    }
+package org.mockito.internal.util;
+
+import org.mockito.exceptions.Reporter;
+import org.mockito.internal.creation.MockSettingsImpl;
+import org.mockito.internal.creation.jmock.ClassImposterizer;
+
+import java.util.Collection;
+
+@SuppressWarnings("unchecked")
+public class MockCreationValidator {
+
+    public boolean isTypeMockable(Class<?> clz) {
+        return ClassImposterizer.INSTANCE.canImposterise(clz);
+    }
+
+    public void validateType(Class classToMock) {
+        if (!isTypeMockable(classToMock)) {
+            new Reporter().cannotMockFinalClass(classToMock);
+        }
+    }
+
+    public void validateExtraInterfaces(Class classToMock, Collection<Class> extraInterfaces) {
+        if (extraInterfaces == null) {
+            return;
+        }
+
+        for (Class i : extraInterfaces) {
+            if (classToMock == i) {
+                new Reporter().extraInterfacesCannotContainMockedType(classToMock);
+            }
+        }
+    }
+
+    public void validateMockedType(Class classToMock, Object spiedInstance) {
+        if (classToMock == null || spiedInstance == null) {
+            return;
+        }
+        if (!classToMock.equals(spiedInstance.getClass())) {
+            new Reporter().mockedTypeIsInconsistentWithSpiedInstanceType(classToMock, spiedInstance);
+        }
+    }
+
+    public void validateDelegatedInstance(Class classToMock, Object delegatedInstance) {
+    	if (classToMock == null || delegatedInstance == null) {
+            return;
+        }
+    	if (delegatedInstance.getClass().isAssignableFrom(classToMock)) {
+            new Reporter().mockedTypeIsInconsistentWithDelegatedInstanceType(classToMock, delegatedInstance);
+        }
+    }
 }