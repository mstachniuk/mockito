--- conflicted
+++ resolved
@@ -1,39 +1,32 @@
-<<<<<<< HEAD
 /*
  * Copyright (c) 2007 Mockito contributors
  * This program is made available under the terms of the MIT License.
  */
-=======
-/*
- * Copyright (c) 2007 Mockito contributors
- * This program is made available under the terms of the MIT License.
- */
->>>>>>> 2881aefc
-package org.mockito.internal.verification;
-
-import org.mockito.internal.InOrderImpl;
-import org.mockito.internal.invocation.finder.VerifiableInvocationsFinder;
-import org.mockito.internal.verification.api.VerificationData;
-import org.mockito.internal.verification.api.VerificationDataInOrderImpl;
-import org.mockito.internal.verification.api.VerificationInOrderMode;
-import org.mockito.invocation.Invocation;
-import org.mockito.verification.VerificationMode;
-
-import java.util.List;
-
-public class InOrderWrapper implements VerificationMode {
-
-    private final VerificationInOrderMode mode;
-    private final InOrderImpl inOrder;
-
-    public InOrderWrapper(VerificationInOrderMode mode, InOrderImpl inOrder) {
-        this.mode = mode;
-        this.inOrder = inOrder;        
-    }
-
-    public void verify(VerificationData data) {
-        List<Invocation> invocations = new VerifiableInvocationsFinder().find(inOrder.getMocksToBeVerifiedInOrder());
-        VerificationDataInOrderImpl dataInOrder = new VerificationDataInOrderImpl(inOrder, invocations, data.getWanted());
-        mode.verifyInOrder(dataInOrder);
-    }
+package org.mockito.internal.verification;
+
+import org.mockito.internal.InOrderImpl;
+import org.mockito.internal.invocation.finder.VerifiableInvocationsFinder;
+import org.mockito.internal.verification.api.VerificationData;
+import org.mockito.internal.verification.api.VerificationDataInOrderImpl;
+import org.mockito.internal.verification.api.VerificationInOrderMode;
+import org.mockito.invocation.Invocation;
+import org.mockito.verification.VerificationMode;
+
+import java.util.List;
+
+public class InOrderWrapper implements VerificationMode {
+
+    private final VerificationInOrderMode mode;
+    private final InOrderImpl inOrder;
+
+    public InOrderWrapper(VerificationInOrderMode mode, InOrderImpl inOrder) {
+        this.mode = mode;
+        this.inOrder = inOrder;        
+    }
+
+    public void verify(VerificationData data) {
+        List<Invocation> invocations = new VerifiableInvocationsFinder().find(inOrder.getMocksToBeVerifiedInOrder());
+        VerificationDataInOrderImpl dataInOrder = new VerificationDataInOrderImpl(inOrder, invocations, data.getWanted());
+        mode.verifyInOrder(dataInOrder);
+    }
 }