<<<<<<< HEAD
/*
 * Copyright (c) 2007 Mockito contributors
 * This program is made available under the terms of the MIT License.
 */
=======
/*
 * Copyright (c) 2007 Mockito contributors
 * This program is made available under the terms of the MIT License.
 */
>>>>>>> 2881aefc
package org.mockito.internal.configuration;

import org.mockito.*;
import org.mockito.configuration.AnnotationEngine;
import org.mockito.internal.configuration.injection.scanner.InjectMocksScanner;
import org.mockito.internal.configuration.injection.scanner.MockScanner;

import java.lang.annotation.Annotation;
import java.lang.reflect.Field;
import java.util.HashSet;
import java.util.Set;

import static org.mockito.internal.util.collections.Sets.newMockSafeHashSet;

/**
 * See {@link MockitoAnnotations}
 */
@SuppressWarnings({"deprecation", "unchecked"})
public class InjectingAnnotationEngine implements AnnotationEngine {
    private AnnotationEngine delegate = new DefaultAnnotationEngine();
    private AnnotationEngine spyAnnotationEngine = new SpyAnnotationEngine();

    /***
     * Create a mock using {@link DefaultAnnotationEngine}
     *
     * @see org.mockito.internal.configuration.DefaultAnnotationEngine
     * @see org.mockito.configuration.AnnotationEngine#createMockFor(java.lang.annotation.Annotation, java.lang.reflect.Field)
     */
    @Deprecated
    public Object createMockFor(Annotation annotation, Field field) {
        return delegate.createMockFor(annotation, field);
    }

    /**
     * Process the fields of the test instance and create Mocks, Spies, Captors and inject them on fields
     * annotated &#64;InjectMocks.
     *
     * <p>
     * This code process the test class and the super classes.
     * <ol>
     * <li>First create Mocks, Spies, Captors.</li>
     * <li>Then try to inject them.</li>
     * </ol>
     *
     * @param clazz Not used
     * @param testInstance The instance of the test, should not be null.
     *
     * @see org.mockito.configuration.AnnotationEngine#process(Class, Object)
     */
    public void process(Class<?> clazz, Object testInstance) {
        processIndependentAnnotations(testInstance.getClass(), testInstance);
        processInjectMocks(testInstance.getClass(), testInstance);
    }

    private void processInjectMocks(final Class<?> clazz, final Object testInstance) {
        Class<?> classContext = clazz;
        while (classContext != Object.class) {
            injectMocks(testInstance);
            classContext = classContext.getSuperclass();
        }
    }

    private void processIndependentAnnotations(final Class<?> clazz, final Object testInstance) {
        Class<?> classContext = clazz;
        while (classContext != Object.class) {
            //this will create @Mocks, @Captors, etc:
            delegate.process(classContext, testInstance);
            //this will create @Spies:
            spyAnnotationEngine.process(classContext, testInstance);

            classContext = classContext.getSuperclass();
        }
    }


    /**
     * Initializes mock/spies dependencies for objects annotated with
     * &#064;InjectMocks for given testClassInstance.
     * <p>
     * See examples in javadoc for {@link MockitoAnnotations} class.
     * 
     * @param testClassInstance
     *            Test class, usually <code>this</code>
     */
    public void injectMocks(final Object testClassInstance) {
        Class<?> clazz = testClassInstance.getClass();
        Set<Field> mockDependentFields = new HashSet<Field>();
        Set<Object> mocks = newMockSafeHashSet();
        
        while (clazz != Object.class) {
            new InjectMocksScanner(clazz).addTo(mockDependentFields);
            new MockScanner(testClassInstance, clazz).addPreparedMocks(mocks);
            clazz = clazz.getSuperclass();
        }
        
        new DefaultInjectionEngine().injectMocksOnFields(mockDependentFields, mocks, testClassInstance);
    }

}
<|MERGE_RESOLUTION|>--- conflicted
+++ resolved
@@ -1,110 +1,103 @@
-<<<<<<< HEAD
 /*
  * Copyright (c) 2007 Mockito contributors
  * This program is made available under the terms of the MIT License.
  */
-=======
-/*
- * Copyright (c) 2007 Mockito contributors
- * This program is made available under the terms of the MIT License.
- */
->>>>>>> 2881aefc
-package org.mockito.internal.configuration;
-
-import org.mockito.*;
-import org.mockito.configuration.AnnotationEngine;
-import org.mockito.internal.configuration.injection.scanner.InjectMocksScanner;
-import org.mockito.internal.configuration.injection.scanner.MockScanner;
-
-import java.lang.annotation.Annotation;
-import java.lang.reflect.Field;
-import java.util.HashSet;
-import java.util.Set;
-
-import static org.mockito.internal.util.collections.Sets.newMockSafeHashSet;
-
-/**
- * See {@link MockitoAnnotations}
- */
-@SuppressWarnings({"deprecation", "unchecked"})
-public class InjectingAnnotationEngine implements AnnotationEngine {
-    private AnnotationEngine delegate = new DefaultAnnotationEngine();
-    private AnnotationEngine spyAnnotationEngine = new SpyAnnotationEngine();
-
-    /***
-     * Create a mock using {@link DefaultAnnotationEngine}
-     *
-     * @see org.mockito.internal.configuration.DefaultAnnotationEngine
-     * @see org.mockito.configuration.AnnotationEngine#createMockFor(java.lang.annotation.Annotation, java.lang.reflect.Field)
-     */
-    @Deprecated
-    public Object createMockFor(Annotation annotation, Field field) {
-        return delegate.createMockFor(annotation, field);
-    }
-
-    /**
-     * Process the fields of the test instance and create Mocks, Spies, Captors and inject them on fields
-     * annotated &#64;InjectMocks.
-     *
-     * <p>
-     * This code process the test class and the super classes.
-     * <ol>
-     * <li>First create Mocks, Spies, Captors.</li>
-     * <li>Then try to inject them.</li>
-     * </ol>
-     *
-     * @param clazz Not used
-     * @param testInstance The instance of the test, should not be null.
-     *
-     * @see org.mockito.configuration.AnnotationEngine#process(Class, Object)
-     */
-    public void process(Class<?> clazz, Object testInstance) {
-        processIndependentAnnotations(testInstance.getClass(), testInstance);
-        processInjectMocks(testInstance.getClass(), testInstance);
-    }
-
-    private void processInjectMocks(final Class<?> clazz, final Object testInstance) {
-        Class<?> classContext = clazz;
-        while (classContext != Object.class) {
-            injectMocks(testInstance);
-            classContext = classContext.getSuperclass();
-        }
-    }
-
-    private void processIndependentAnnotations(final Class<?> clazz, final Object testInstance) {
-        Class<?> classContext = clazz;
-        while (classContext != Object.class) {
-            //this will create @Mocks, @Captors, etc:
-            delegate.process(classContext, testInstance);
-            //this will create @Spies:
-            spyAnnotationEngine.process(classContext, testInstance);
-
-            classContext = classContext.getSuperclass();
-        }
-    }
-
-
-    /**
-     * Initializes mock/spies dependencies for objects annotated with
-     * &#064;InjectMocks for given testClassInstance.
-     * <p>
-     * See examples in javadoc for {@link MockitoAnnotations} class.
-     * 
-     * @param testClassInstance
-     *            Test class, usually <code>this</code>
-     */
-    public void injectMocks(final Object testClassInstance) {
-        Class<?> clazz = testClassInstance.getClass();
-        Set<Field> mockDependentFields = new HashSet<Field>();
-        Set<Object> mocks = newMockSafeHashSet();
-        
-        while (clazz != Object.class) {
-            new InjectMocksScanner(clazz).addTo(mockDependentFields);
-            new MockScanner(testClassInstance, clazz).addPreparedMocks(mocks);
-            clazz = clazz.getSuperclass();
-        }
-        
-        new DefaultInjectionEngine().injectMocksOnFields(mockDependentFields, mocks, testClassInstance);
-    }
-
-}
+package org.mockito.internal.configuration;
+
+import org.mockito.*;
+import org.mockito.configuration.AnnotationEngine;
+import org.mockito.internal.configuration.injection.scanner.InjectMocksScanner;
+import org.mockito.internal.configuration.injection.scanner.MockScanner;
+
+import java.lang.annotation.Annotation;
+import java.lang.reflect.Field;
+import java.util.HashSet;
+import java.util.Set;
+
+import static org.mockito.internal.util.collections.Sets.newMockSafeHashSet;
+
+/**
+ * See {@link MockitoAnnotations}
+ */
+@SuppressWarnings({"deprecation", "unchecked"})
+public class InjectingAnnotationEngine implements AnnotationEngine {
+    private AnnotationEngine delegate = new DefaultAnnotationEngine();
+    private AnnotationEngine spyAnnotationEngine = new SpyAnnotationEngine();
+
+    /***
+     * Create a mock using {@link DefaultAnnotationEngine}
+     *
+     * @see org.mockito.internal.configuration.DefaultAnnotationEngine
+     * @see org.mockito.configuration.AnnotationEngine#createMockFor(java.lang.annotation.Annotation, java.lang.reflect.Field)
+     */
+    @Deprecated
+    public Object createMockFor(Annotation annotation, Field field) {
+        return delegate.createMockFor(annotation, field);
+    }
+
+    /**
+     * Process the fields of the test instance and create Mocks, Spies, Captors and inject them on fields
+     * annotated &#64;InjectMocks.
+     *
+     * <p>
+     * This code process the test class and the super classes.
+     * <ol>
+     * <li>First create Mocks, Spies, Captors.</li>
+     * <li>Then try to inject them.</li>
+     * </ol>
+     *
+     * @param clazz Not used
+     * @param testInstance The instance of the test, should not be null.
+     *
+     * @see org.mockito.configuration.AnnotationEngine#process(Class, Object)
+     */
+    public void process(Class<?> clazz, Object testInstance) {
+        processIndependentAnnotations(testInstance.getClass(), testInstance);
+        processInjectMocks(testInstance.getClass(), testInstance);
+    }
+
+    private void processInjectMocks(final Class<?> clazz, final Object testInstance) {
+        Class<?> classContext = clazz;
+        while (classContext != Object.class) {
+            injectMocks(testInstance);
+            classContext = classContext.getSuperclass();
+        }
+    }
+
+    private void processIndependentAnnotations(final Class<?> clazz, final Object testInstance) {
+        Class<?> classContext = clazz;
+        while (classContext != Object.class) {
+            //this will create @Mocks, @Captors, etc:
+            delegate.process(classContext, testInstance);
+            //this will create @Spies:
+            spyAnnotationEngine.process(classContext, testInstance);
+
+            classContext = classContext.getSuperclass();
+        }
+    }
+
+
+    /**
+     * Initializes mock/spies dependencies for objects annotated with
+     * &#064;InjectMocks for given testClassInstance.
+     * <p>
+     * See examples in javadoc for {@link MockitoAnnotations} class.
+     * 
+     * @param testClassInstance
+     *            Test class, usually <code>this</code>
+     */
+    public void injectMocks(final Object testClassInstance) {
+        Class<?> clazz = testClassInstance.getClass();
+        Set<Field> mockDependentFields = new HashSet<Field>();
+        Set<Object> mocks = newMockSafeHashSet();
+        
+        while (clazz != Object.class) {
+            new InjectMocksScanner(clazz).addTo(mockDependentFields);
+            new MockScanner(testClassInstance, clazz).addPreparedMocks(mocks);
+            clazz = clazz.getSuperclass();
+        }
+        
+        new DefaultInjectionEngine().injectMocksOnFields(mockDependentFields, mocks, testClassInstance);
+    }
+
+}